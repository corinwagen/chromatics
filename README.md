<img src='logo/logo.png' width=250>

[![PyPI version](https://badge.fury.io/py/chromatics.svg)](https://pypi.python.org/pypi/chromatics/)
[![Downloads](https://img.shields.io/pypi/dm/chromatics.svg)](https://pypi.python.org/pypi/chromatics/)

## Description

*chromatics* is a simple Python library for analyzing chromatographic data.

*chromatics* is designed to allow for simple analysis of SFC-MS data. In particular, *chromatics* simplifies analysis of overlapped chromatographic peaks by using modern non-linear curve fitting algorithms (as implemented in *lmfit*) to fit the observed chromatogram to a linear combination of parametric peak models.

## Installation

```
pip install chromatics
```

## Tutorial

For an example of how to use *chromatics*, see ``tutorial/``.

## Citation

Please cite as: Wagen, C. C. *chromatics* 2020, www.github.com/corinwagen/chromatics.

## License

Please cite as: Wagen, C. C. *chromatics* **2020**, www.github.com/corinwagen/chromatics.

This library is released under a GPL 3.0 license: see ``LICENSE.txt`` for more details

<<<<<<< HEAD
*Corin Wagen, 2022*
=======
*Corin Wagen, Eugene Kwan, Spencer McMinn, and Eric Jacobsen, 2022*
>>>>>>> 5a5b6363
<|MERGE_RESOLUTION|>--- conflicted
+++ resolved
@@ -29,8 +29,4 @@
 
 This library is released under a GPL 3.0 license: see ``LICENSE.txt`` for more details
 
-<<<<<<< HEAD
-*Corin Wagen, 2022*
-=======
-*Corin Wagen, Eugene Kwan, Spencer McMinn, and Eric Jacobsen, 2022*
->>>>>>> 5a5b6363
+*Corin Wagen, 2022*